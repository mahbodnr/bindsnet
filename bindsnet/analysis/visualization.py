import torch
import numpy as np
import matplotlib.pyplot as plt
import matplotlib.animation as animation

from typing import List, Tuple, Optional


def plot_weights_movie(ws: np.ndarray, sample_every: int=1) -> None:
    # language=rst
    """
    Create and plot movie of weights.
    
    :param ws: Array of shape ``[n_examples, source, target, time]``
    :param sample_every: Sub-sample using this parameter.
    """
    weights = []
    
    # Obtain samples from the weights for every example.
    for i in range(ws.shape[0]):
        sub_sampled_weight = ws[i, :, :, range(0, ws[i].shape[2], sample_every)]
        weights.append(sub_sampled_weight)
    else:
        weights = np.concatenate(weights, axis=0)
    
    # Initialize plot.
    fig = plt.figure()
    im = plt.imshow(weights[0, :, :], cmap='hot_r', animated=True, vmin=0, vmax=1)
    plt.axis('off'); plt.colorbar(im)
        
    # Update function for the animation.
    def update(j):
        im.set_data(weights[j, :, :])
        return [im]
    
    # Initialize animation.
    global ani; ani=0
    ani = animation.FuncAnimation(fig, update, frames=weights.shape[-1], interval=1000, blit=True)
    plt.show()
<<<<<<< HEAD


def plot_spike_trains_for_example(spikes: torch.Tensor, n_ex: Optional[int]=None, top_k: Optional[int]=None,
                                  indices: Optional[List[int]]=None) -> None:
    # language=rst
    """
    Plot spike trains for top-k neurons or for specific indices.
=======
    
def plot_spike_trains_for_example(spikes, n_ex=None, top_k=None, indices=None):
    '''
    Plot spike trains for top-k neurons or for specific indices.
    
    Inputs:
        
        | :code:`spikes` (:code:`torch.Tensor (n_examples, n_neurons, time)`):
        Spiking train data for a population of neurons for one example.
        | :code:`n_ex` (:code:`int`): Allows user to pick
        which example to plot spikes for. Must be >= 0.
        | :code:`top_k` (:code:`int`): Plot k neurons that spiked the most for n_ex example.
        | :code:`indices` (:code:`list(int)`): Plot specific neurons'
        spiking activity instead of top_k. Meant to replace top_k. 
    '''
>>>>>>> ccc2a9b7

    :param spikes: Spikes for one simulation run of shape ``(n_examples, n_neurons, time)``.
    :param n_ex: Allows user to pick which example to plot spikes for.
    :param top_k: Plot k neurons that spiked the most for n_ex example.
    :param indices: Plot specific neurons' spiking activity instead of top_k.
    """
    assert n_ex is not None and 0 <= n_ex < spikes.shape[0]
    
    plt.figure()
    
    if top_k is None and indices is None:  # Plot all neurons' spiking activity
        spike_per_neuron = [np.argwhere(i == 1).flatten() for i in spikes[n_ex, :, :]]
        plt.title('Spiking activity for all %d neurons'%spikes.shape[1])
        
    elif top_k is None: # Plot based on indices parameter
        assert (indices is not None)
        spike_per_neuron = [np.argwhere(i == 1).flatten() for i in spikes[n_ex, indices, :]]
        
    elif indices is None: # Plot based on top_k parameter
        assert (top_k is not None)
        # Obtain the top k neurons that fired the most
        top_k_loc = np.argsort(np.sum(spikes[n_ex, :, :], axis=1), axis=0)[::-1]
        spike_per_neuron = [np.argwhere(i == 1).flatten() for i in spikes[n_ex, top_k_loc[0:top_k], :]]
        plt.title('Spiking activity for top %d neurons' % top_k)

    else:
        raise ValueError('One of "top_k" or "indices" or both must be None')
        
    plt.eventplot(spike_per_neuron, linelengths= [0.5]*len(spike_per_neuron))
    plt.xlabel('Simulation Time'); plt.ylabel('Neuron index')
    plt.show()

<<<<<<< HEAD

def plot_voltage(voltage: torch.Tensor, n_ex: int=0, n_neuron: int=0, time: Optional[Tuple[int, int]]=None,
                 threshold: float=None) -> None:
    # language=rst
    """
    Plot voltage for a single neuron on a specific example.

    :param voltage: Tensor or array of shape ``[n_examples, n_neurons, time]``.
    :param n_ex: Allows user to pick which example to plot voltage for.
    :param n_neuron: Neuron index for which to plot voltages for.
    :param time: Plot spiking activity of neurons between the given range of time.
    :param threshold: Neuron spiking threshold.
    """

=======
def plot_voltage(voltage, n_ex=0, n_neuron=0, time=None, threshold=None):
    '''
    Plot voltage for a single neuron on a specific example.
    
    Inputs:
        
        | :code:`voltage` (:code:`torch.Tensor` or :code:`numpy.array`):
        Tensor or array of shape :code:`[n_examples, n_neurons, time]`.
        | :code:`n_ex` (:code:`int`): Allows user
        to pick which example to plot voltage for.
        | :code:`n_neuron` (:code:`int`): Neuron
        index for which to plot voltages for.
        | :code:`time` (:code:`tuple(int)`): Plot spiking
        activity of neurons between the given range of time. 
        | :code:`threshold` (:code:`float`): Neuron
        spiking threshold. Will be shown on the plot.
    '''
    
>>>>>>> ccc2a9b7
    assert (n_ex >= 0 and n_neuron >= 0)
    assert (n_ex < voltage.shape[0] and n_neuron < voltage.shape[1])

    if time is None:
        time = (0, voltage.shape[-1])
    else:
        assert (time[0] < time[1])
        assert (time[1] <= voltage.shape[-1])
    
    timer = np.arange(time[0], time[1])
    time_ticks = np.arange(time[0], time[1]+1, 10)
    
    plt.figure()
    plt.plot(voltage[n_ex, n_neuron, timer])
    plt.xlabel('Simulation Time')
    plt.ylabel('Voltage')
    plt.title('Membrane voltage of neuron %d for example %d' % (n_neuron, n_ex + 1))
    locs, labels = plt.xticks()
    locs = range(int(locs[1]), int(locs[-1]), 10)
    plt.xticks(locs, time_ticks)
    
    # Draw threshold line only if given
    if threshold is not None:
        plt.axhline(threshold, linestyle='--', color='black', zorder=0)
        
    plt.show()<|MERGE_RESOLUTION|>--- conflicted
+++ resolved
@@ -37,7 +37,6 @@
     global ani; ani=0
     ani = animation.FuncAnimation(fig, update, frames=weights.shape[-1], interval=1000, blit=True)
     plt.show()
-<<<<<<< HEAD
 
 
 def plot_spike_trains_for_example(spikes: torch.Tensor, n_ex: Optional[int]=None, top_k: Optional[int]=None,
@@ -45,23 +44,6 @@
     # language=rst
     """
     Plot spike trains for top-k neurons or for specific indices.
-=======
-    
-def plot_spike_trains_for_example(spikes, n_ex=None, top_k=None, indices=None):
-    '''
-    Plot spike trains for top-k neurons or for specific indices.
-    
-    Inputs:
-        
-        | :code:`spikes` (:code:`torch.Tensor (n_examples, n_neurons, time)`):
-        Spiking train data for a population of neurons for one example.
-        | :code:`n_ex` (:code:`int`): Allows user to pick
-        which example to plot spikes for. Must be >= 0.
-        | :code:`top_k` (:code:`int`): Plot k neurons that spiked the most for n_ex example.
-        | :code:`indices` (:code:`list(int)`): Plot specific neurons'
-        spiking activity instead of top_k. Meant to replace top_k. 
-    '''
->>>>>>> ccc2a9b7
 
     :param spikes: Spikes for one simulation run of shape ``(n_examples, n_neurons, time)``.
     :param n_ex: Allows user to pick which example to plot spikes for.
@@ -94,8 +76,6 @@
     plt.xlabel('Simulation Time'); plt.ylabel('Neuron index')
     plt.show()
 
-<<<<<<< HEAD
-
 def plot_voltage(voltage: torch.Tensor, n_ex: int=0, n_neuron: int=0, time: Optional[Tuple[int, int]]=None,
                  threshold: float=None) -> None:
     # language=rst
@@ -108,27 +88,6 @@
     :param time: Plot spiking activity of neurons between the given range of time.
     :param threshold: Neuron spiking threshold.
     """
-
-=======
-def plot_voltage(voltage, n_ex=0, n_neuron=0, time=None, threshold=None):
-    '''
-    Plot voltage for a single neuron on a specific example.
-    
-    Inputs:
-        
-        | :code:`voltage` (:code:`torch.Tensor` or :code:`numpy.array`):
-        Tensor or array of shape :code:`[n_examples, n_neurons, time]`.
-        | :code:`n_ex` (:code:`int`): Allows user
-        to pick which example to plot voltage for.
-        | :code:`n_neuron` (:code:`int`): Neuron
-        index for which to plot voltages for.
-        | :code:`time` (:code:`tuple(int)`): Plot spiking
-        activity of neurons between the given range of time. 
-        | :code:`threshold` (:code:`float`): Neuron
-        spiking threshold. Will be shown on the plot.
-    '''
-    
->>>>>>> ccc2a9b7
     assert (n_ex >= 0 and n_neuron >= 0)
     assert (n_ex < voltage.shape[0] and n_neuron < voltage.shape[1])
 
